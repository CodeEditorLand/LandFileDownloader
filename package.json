--- conflicted
+++ resolved
@@ -1,41 +1,13 @@
 {
-<<<<<<< HEAD
-	"activationEvents": [],
-	"contributes": {
-		"commands": []
-	},
-	"dependencies": {
-		"axios": "^0.26.1",
-		"extract-zip": "^2.0.1",
-		"rimraf": "^3.0.2",
-		"uuid": "^8.3.2"
-	},
-	"description": "Exposes an API that allows other extensions to download files.",
-	"devDependencies": {
-		"@types/glob": "^7.2.0",
-		"@types/node": "^17.0.23",
-		"@types/rimraf": "^3.0.2",
-		"@types/unzipper": "^0.10.5",
-		"@types/uuid": "^8.3.4",
-		"glob": "^7.2.0",
-		"ts-loader": "^9.2.8"
-	},
-	"displayName": "File Downloader",
-	"main": "./dist/extension",
-	"name": "file-downloader",
-=======
 	"name": "file-downloader",
 	"displayName": "File Downloader",
 	"description": "Exposes an API that allows other extensions to download files.",
 	"main": "./dist/extension",
->>>>>>> 7983065d
 	"scripts": {
 		"compile": "npm run webpack",
 		"test-compile": "npm run compile && tsc -p ./",
 		"webpack": "webpack --mode development",
 		"webpack-dev": "webpack --mode development --watch"
-<<<<<<< HEAD
-=======
 	},
 	"contributes": {
 		"commands": []
@@ -55,6 +27,5 @@
 		"@types/uuid": "10.0.0",
 		"glob": "11.0.0",
 		"ts-loader": "9.5.1"
->>>>>>> 7983065d
 	}
 }
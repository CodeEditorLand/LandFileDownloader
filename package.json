--- conflicted
+++ resolved
@@ -14,21 +14,6 @@
 	},
 	"activationEvents": [],
 	"dependencies": {
-<<<<<<< HEAD
-		"axios": "1.7.2",
-		"extract-zip": "2.0.1",
-		"rimraf": "6.0.1",
-		"uuid": "10.0.0"
-	},
-	"devDependencies": {
-		"@types/glob": "8.1.0",
-		"@types/node": "20.14.11",
-		"@types/rimraf": "3.0.2",
-		"@types/unzipper": "0.10.9",
-		"@types/uuid": "10.0.0",
-		"glob": "11.0.0",
-		"ts-loader": "9.5.1"
-=======
 		"axios": "0.26.1",
 		"extract-zip": "2.0.1",
 		"rimraf": "3.0.2",
@@ -42,6 +27,5 @@
 		"@types/uuid": "8.3.4",
 		"glob": "7.2.0",
 		"ts-loader": "9.2.8"
->>>>>>> 6f8aac28
 	}
 }